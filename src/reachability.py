<<<<<<< HEAD
from control_flow import make_cfg, CFGNode
from context import GlobalContext
=======
from typing import Any, Callable
from control_flow import CFGNode, make_cfg
from context import GlobalContext, SemanticError
>>>>>>> 0bb2f19b
from helper import extract_name

from lark import Tree


def analyze_reachability(context: GlobalContext):
    for child_context in context.children:
        tree = child_context.tree
        class_name = next(tree.find_data("constructor_declaration"), None)
        if class_name:
            class_name = extract_name(class_name.children[1])
        method_body = tree.find_data("method_body")
        print("=" * 20)
        print(class_name)
        print("=" * 20)
        for body in method_body:
            if isinstance(body.children[0], Tree):
<<<<<<< HEAD
                # only check methods with implementations
                cfg_root = CFGNode("root_node", set(), set())
                make_cfg(body.children[0], context, cfg_root)
                print(cfg_root)
                print("=" * 10)
=======
                cfg = make_cfg(body.children[0], context)
                print(cfg)
                print("=" * 10)


def iterative_solving(start: CFGNode):
    changed = True

    while changed:
        changed = False
        to_visit = [start]
        visited = set()

        while len(to_visit) > 0:
            curr = to_visit.pop()
            visited.add(curr)

            old_in_vars, old_out_vars = curr.in_vars, curr.out_vars
            curr.in_vars, curr.out_vars = set(), set()

            for next_n in curr.next_nodes:
                curr.out_vars.union(next_n.in_vars)

                if next_n not in visited:
                    to_visit.append(next_n)

            curr.in_vars = curr.uses | (curr.out_vars - curr.defs)

            if curr.in_vars != old_in_vars or curr.out_vars != old_out_vars:
                changed = True

def check_dead_code_assignment(start: CFGNode):
    to_visit = [start]
    visited = set()

    while len(to_visit) > 0:
        curr = to_visit.pop()
        visited.add(curr)

        if dead_assignment := next((next_n not in curr.out_vars for next_n in curr.defs), None):
            raise SemanticError(f"dead code assignment to variable {dead_assignment}")

        for next_n in curr.next_nodes:
            if next_n not in visited:
                to_visit.append(next_n)
>>>>>>> 0bb2f19b
<|MERGE_RESOLUTION|>--- conflicted
+++ resolved
@@ -1,11 +1,5 @@
-<<<<<<< HEAD
-from control_flow import make_cfg, CFGNode
-from context import GlobalContext
-=======
-from typing import Any, Callable
 from control_flow import CFGNode, make_cfg
 from context import GlobalContext, SemanticError
->>>>>>> 0bb2f19b
 from helper import extract_name
 
 from lark import Tree
@@ -23,15 +17,10 @@
         print("=" * 20)
         for body in method_body:
             if isinstance(body.children[0], Tree):
-<<<<<<< HEAD
                 # only check methods with implementations
                 cfg_root = CFGNode("root_node", set(), set())
                 make_cfg(body.children[0], context, cfg_root)
                 print(cfg_root)
-                print("=" * 10)
-=======
-                cfg = make_cfg(body.children[0], context)
-                print(cfg)
                 print("=" * 10)
 
 
@@ -61,6 +50,7 @@
             if curr.in_vars != old_in_vars or curr.out_vars != old_out_vars:
                 changed = True
 
+
 def check_dead_code_assignment(start: CFGNode):
     to_visit = [start]
     visited = set()
@@ -74,5 +64,4 @@
 
         for next_n in curr.next_nodes:
             if next_n not in visited:
-                to_visit.append(next_n)
->>>>>>> 0bb2f19b
+                to_visit.append(next_n)