from __future__ import annotations
from typing import Set, List, Tuple
import warnings

from lark import Token, Tree
from context import Context

from context import LocalVarDecl, Symbol
from helper import extract_name, get_child_tree, get_tree_token


class CFGNode:
<<<<<<< HEAD
    def __init__(self, type: str, defs: Set[str], uses: Set[str], next_nodes: List[CFGNode] | None = None):
        self.type = type
        self.defs = defs
        self.uses = uses
        self.next_nodes = next_nodes or []
=======
    in_vars: Set[str]
    out_vars: Set[str]

    def __init__(self, defs: Set[str], uses: Set[str], next_nodes: List[CFGNode]):
        self.defs = defs
        self.uses = uses
        self.next_nodes = next_nodes
        self.in_vars = set()
        self.out_vars = set()
>>>>>>> 0bb2f19b

    def __str__(self):
        return f"CFGNode(type={self.type}, defs={self.defs}, uses={self.uses}, next_nodes={self.next_nodes})"

    def __repr__(self):
        return str(self)


def make_cfg(tree: Tree, context: Context, parent_node: CFGNode) -> CFGNode:
    """
    Returns the CFGNode corresponding to the given tree.
    Mutates parent_node.
    """

    if isinstance(tree, Token):
        print("This shouldn't happen. CFG token encountered:", tree.value)
        return

    match tree.data:
        case "block":
            root = parent_node
            curr_node = root
            for child in tree.children:
                if curr_node.type == "return_st":
                    warnings.warn(f"Unreachable code detected: {child}")
                curr_node = make_cfg(child, context, curr_node)
            return root

        case "local_var_declaration":
            expr = next(tree.find_data("var_initializer")).children[0]
            var_name = get_tree_token(tree, "var_declarator_id", "IDENTIFIER")

            assert isinstance(expr, Tree)

            defs_expr, uses_expr = decompose_expression(expr, context)
            var_node = CFGNode(tree.data, defs_expr | {var_name}, uses_expr)
            parent_node.next_nodes.append(var_node)
            return var_node

        case "if_st" | "if_st_no_short_if":
            _if_kw, cond, true_block = tree.children
            defs_cond, uses_cond = decompose_expression(cond, context)

            # We need to get the if statement context
            if_node = CFGNode(tree.data, defs_cond, uses_cond)
            make_cfg(true_block, context, if_node)
            parent_node.next_nodes.append(if_node)
            return if_node

        case "if_else_st" | "if_else_st_no_short_if":
            # the way that these currently work is that if/else nodes have three children
            # the first is the true block, second is false, third is everything after

            _if_kw, cond, true_block, _else_kw, false_block = tree.children
            defs_cond, uses_cond = decompose_expression(cond, context)

            # We need to get the if statement context
            if_else_node = CFGNode(tree.data, defs_cond, uses_cond)
            make_cfg(true_block, context, if_else_node)
            make_cfg(false_block, context, if_else_node)
            parent_node.next_nodes.append(if_else_node)
            return if_else_node

        case "while_st" | "while_st_no_short_if":
            _while_kw, cond, loop_body = tree.children
            defs_cond, uses_cond = decompose_expression(cond, context)
            cond_node = CFGNode(tree.data, defs_cond, uses_cond)
            make_cfg(loop_body, context, cond_node)
            parent_node.next_nodes.append(cond_node)
            return cond_node

        case "for_st" | "for_st_no_short_if":
            for_init, for_cond, for_update = (
                decompose_expression(get_child_tree(tree, name), context)
                for name in ["for_init", "expr", "for_update"]
            )
            loop_body = tree.children[-1]

            # init
            #   cond
            #     body
            #       update
            #     rest_of_program

            for_cond_node = CFGNode(tree.data + "_cond", for_cond[0], for_cond[1])
            for_init_node = CFGNode(tree.data + "_init", for_init[0], for_init[1], [for_cond_node])

<<<<<<< HEAD
            loop_body_node = make_cfg(loop_body, context, for_cond_node)
            for_update_node = CFGNode(tree.data + "_update", for_update[0], for_update[1], [for_cond_node])
            loop_body_node.next_nodes.append(for_update_node)
=======
            for_update_node = CFGNode(for_update[0], for_update[1], None)
            for_cond_node = CFGNode(for_cond[0], for_cond[1], [make_cfg(true_block, context, for_update_node)])
            for_init_node = CFGNode(for_init[0], for_init[1], [for_cond_node])
            for_update_node.next_nodes = [for_cond_node]
>>>>>>> 0bb2f19b

            parent_node.next_nodes.append(for_init_node)
            return for_init_node

        case "expr_st":
            # assignment | method_invocation | class_instance_creation
            defs_expr, uses_expr = decompose_expression(tree.children[0], context)
            expr_node = CFGNode(tree.data, defs_expr, uses_expr)
            parent_node.next_nodes.append(expr_node)
            return expr_node

        case "return_st":
            defs_expr, uses_expr = set(), set()
            if len(tree.children) > 1:
                defs_expr, uses_expr = decompose_expression(tree.children[1], context)
            return_node = CFGNode(tree.data, defs_expr, uses_expr)
            parent_node.next_nodes.append(return_node)
            return return_node

        case "statement" | "statement_no_short_if":
            return make_cfg(tree.children[0], context, parent_node)

        case _:
            print(f"! CFG for {tree.data} not implemented")


def get_argument_types(context: Context, tree: Tree) -> Tuple[Set[Symbol], Set[Symbol]]:
    arg_lists = list(tree.find_data("argument_list"))
    defs = set()
    uses = set()
    if arg_lists:
        # get the last one, because find_data fetches bottom-up
        for c in arg_lists[-1].children:
            child_defs, child_uses = decompose_expression(c, context)
            defs |= child_defs
            uses |= child_uses
    return (defs, uses)


def resolve_refname(name: str, context: Context):
    refs = name.split(".")
    if len(refs) == 1:
        return context.resolve(LocalVarDecl, refs[-1])


def decompose_expression(tree: Tree, context: Context) -> Tuple[Set[Symbol], Set[Symbol]]:
    """
    returns (defs, uses)
    """

    if isinstance(tree, Token):
        return (set(), set())

    match tree.data:
        case "expr":
            return decompose_expression(tree.children[0], context)

        case "class_instance_creation":
            return get_argument_types(context, tree)

        case "array_creation_expr":
            size_expr = next(tree.find_data("expr"))
            return decompose_expression(size_expr, context)

        case (
            "mult_expr"
            | "add_expr"
            | "sub_expr"
            | "rel_expr"
            | "eq_expr"
            | "eager_and_expr"
            | "eager_or_expr"
            | "and_expr"
            | "or_expr"
        ):
            assert len(tree.children) == 2 or len(tree.children) == 3
            defs_l, uses_l = decompose_expression(tree.children[0], context)
            defs_r, uses_r = decompose_expression(tree.children[-1], context)
            return (defs_l | defs_r, uses_l | uses_r)

        case "expression_name":
            name = extract_name(tree)
            return (set(), {name})

        case "field_access":
            return decompose_expression(tree.children[0], context)

        case "method_invocation":
            if isinstance(tree.children[0], Tree) and tree.children[0].data == "method_name":
                return get_argument_types(context, tree)
            else:
                # lhs is expression
                defs_args, uses_args = get_argument_types(
                    context, tree if len(tree.children) == 2 else tree.children[-1]
                )

                defs_l, uses_l = decompose_expression(tree.children[0], context)
                return (defs_args | defs_l, uses_args | uses_l)

        case "unary_negative_expr" | "unary_complement_expr":
            return decompose_expression(tree.children[0], context)

        case "array_access":
            assert len(tree.children) == 2
            # array_type = decompose_expression(ref_array, context) # Don't think array type can have defs/uses

            return decompose_expression(tree.children[-1], context)

        case "cast_expr":
            cast_target = tree.children[-1]
            return decompose_expression(cast_target, context)

        case "assignment":
            lhs_tree = next(tree.find_data("lhs")).children[0]
            defs_l, uses_l = decompose_expression(lhs_tree, context)
            defs_r, uses_r = decompose_expression(tree.children[1], context)

            if lhs_tree.data == "expression_name":
                assert len(defs_l) == 0
                return (defs_l | defs_r | uses_l, uses_r)
            else:
                return (defs_l | defs_r, uses_l | uses_r)

        case _:
            print(f"! Decompose for {tree.data} not implemented")
            return (set(), set())<|MERGE_RESOLUTION|>--- conflicted
+++ resolved
@@ -10,23 +10,16 @@
 
 
 class CFGNode:
-<<<<<<< HEAD
+    in_vars: Set[str]
+    out_vars: Set[str]
+
     def __init__(self, type: str, defs: Set[str], uses: Set[str], next_nodes: List[CFGNode] | None = None):
         self.type = type
         self.defs = defs
         self.uses = uses
         self.next_nodes = next_nodes or []
-=======
-    in_vars: Set[str]
-    out_vars: Set[str]
-
-    def __init__(self, defs: Set[str], uses: Set[str], next_nodes: List[CFGNode]):
-        self.defs = defs
-        self.uses = uses
-        self.next_nodes = next_nodes
         self.in_vars = set()
         self.out_vars = set()
->>>>>>> 0bb2f19b
 
     def __str__(self):
         return f"CFGNode(type={self.type}, defs={self.defs}, uses={self.uses}, next_nodes={self.next_nodes})"
@@ -114,16 +107,9 @@
             for_cond_node = CFGNode(tree.data + "_cond", for_cond[0], for_cond[1])
             for_init_node = CFGNode(tree.data + "_init", for_init[0], for_init[1], [for_cond_node])
 
-<<<<<<< HEAD
             loop_body_node = make_cfg(loop_body, context, for_cond_node)
             for_update_node = CFGNode(tree.data + "_update", for_update[0], for_update[1], [for_cond_node])
             loop_body_node.next_nodes.append(for_update_node)
-=======
-            for_update_node = CFGNode(for_update[0], for_update[1], None)
-            for_cond_node = CFGNode(for_cond[0], for_cond[1], [make_cfg(true_block, context, for_update_node)])
-            for_init_node = CFGNode(for_init[0], for_init[1], [for_cond_node])
-            for_update_node.next_nodes = [for_cond_node]
->>>>>>> 0bb2f19b
 
             parent_node.next_nodes.append(for_init_node)
             return for_init_node
