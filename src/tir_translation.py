--- conflicted
+++ resolved
@@ -210,13 +210,7 @@
             ]
         )
 
-<<<<<<< HEAD
     body = IRSeq(super_calls + field_inits + [IRComment("body start"), body, IRReturn(IRTemp("%THIS"))])
-=======
-    body = IRSeq(field_inits + [IRComment("body start"), body])
-
-    # print("bruh", type_decl.name, signature, body)
->>>>>>> 2979c867
 
     # TODO call super constructor?
     return (
@@ -341,7 +335,6 @@
                         IRESeq(
                             nonnull_check,
                             # Hack to return two memory locations
-<<<<<<< HEAD
                             IRBinExpr(
                                 "ADD",
                                 mem,
@@ -353,9 +346,6 @@
                                     )
                                 ),
                             ),
-=======
-                            IRBinExpr("ADD", mem, IRMem(IRBinExpr("ADD", IRMem(mem), IRConst(index*4)))),
->>>>>>> 2979c867
                         ),
                     )
 
@@ -377,11 +367,7 @@
                         symbol,
                         IRESeq(
                             nonnull_check,
-<<<<<<< HEAD
                             IRMem(IRBinExpr("ADD", mem, IRConst(index * 4 + 4))),
-=======
-                            IRMem(IRBinExpr("ADD", mem, IRConst(index*4))),
->>>>>>> 2979c867
                         ),
                     )
 
