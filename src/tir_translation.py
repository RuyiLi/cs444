--- conflicted
+++ resolved
@@ -257,7 +257,7 @@
 
 
 def lower_ambiguous_name(
-    context, ids, arg_types: List[str]=[]
+    context, ids, arg_types: List[str] = []
 ) -> (
     tuple[Literal["package_name"], None, IRExpr]
     | tuple[Literal["type_name"], ClassInterfaceDecl, IRExpr]
@@ -290,7 +290,11 @@
                 # Static method
                 if symbol := pre_symbol.resolve_method(last_id, arg_types, enclosing_type_decl, True):
                     param_names = "_".join(symbol.param_types)
-                    return ("expression_name", symbol, IRName(f"_{pre_symbol.name}_{symbol.name}_{fix_param_names(param_names)}"))
+                    return (
+                        "expression_name",
+                        symbol,
+                        IRName(f"_{pre_symbol.name}_{symbol.name}_{fix_param_names(param_names)}"),
+                    )
 
                 # Static field
                 if symbol := pre_symbol.resolve_field(last_id, enclosing_type_decl, True):
@@ -332,7 +336,13 @@
                         IRESeq(
                             nonnull_check,
                             # Hack to return two memory locations
-                            IRBinExpr("ADD", mem, IRMem(IRBinExpr("ADD", IRMem(mem), IRBinExpr("MUL", IRConst(4), IRConst(index))))),
+                            IRBinExpr(
+                                "ADD",
+                                mem,
+                                IRMem(
+                                    IRBinExpr("ADD", IRMem(mem), IRBinExpr("MUL", IRConst(4), IRConst(index)))
+                                ),
+                            ),
                         ),
                     )
 
@@ -377,7 +387,7 @@
         return symbol
 
 
-def lower_name(name: str, context: Context, arg_types: List[str]=[]) -> IRExpr:
+def lower_name(name: str, context: Context, arg_types: List[str] = []) -> IRExpr:
     refs = name.split(".")
 
     if len(refs) == 1:
@@ -513,9 +523,7 @@
 
             return IRESeq(
                 IRMove(IRTemp(expr_label), lower_expression(tree.children[0], context)),
-                IRCall(
-                    IRName(f"_{expr_type.referenced_type.name}.{tree.children[1]}"), args
-                )
+                IRCall(IRName(f"_{expr_type.referenced_type.name}.{tree.children[1]}"), args),
             )
 
         case "unary_negative_expr":
@@ -665,11 +673,6 @@
 
             size = 4 * len(class_decl.all_instance_fields) + 4
 
-<<<<<<< HEAD
-            # print("ligma", class_decl.name, size, class_decl.all_instance_fields)
-
-=======
->>>>>>> 36cfbdd2
             # just treat it like an IRCall i guess
             label_id = get_id()
             ref_temp = f"_{label_id}_ref"
