--- conflicted
+++ resolved
@@ -248,7 +248,7 @@
             # fully qualified name
             ref_type = ReferenceType(symbol)
             ref_type.name = symbol.name
-            name = name[len(prefix):]
+            name = name[len(prefix) :]
             break
 
     refs = name.split(".")
@@ -260,16 +260,40 @@
         ref_type = resolve_bare_refname(refs[0], context)
         start_idx = 1
 
-    if len(refs) <= 2 and meta is not None and refs[0] != "this" and any(refs[0] == f.name for f in type_decl.fields):
-        if (declare := context.resolve(f"{FieldDecl.node_type}^{name}") or context.resolve(f"{FieldDecl.node_type}^{'.'.join(refs[:-1])}")):
-            if "static" not in declare.modifiers and declare.meta.line > meta.line or (declare.meta.line == meta.line and declare.meta.column >= meta.column):
-                raise SemanticError(f"Initializer of non-static field cannot use a non-static field declared later without explicit 'this'.")
+    if (
+        len(refs) <= 2
+        and meta is not None
+        and refs[0] != "this"
+        and any(refs[0] == f.name for f in type_decl.fields)
+    ):
+        if declare := context.resolve(f"{FieldDecl.node_type}^{name}") or context.resolve(
+            f"{FieldDecl.node_type}^{'.'.join(refs[:-1])}"
+        ):
+            if (
+                "static" not in declare.modifiers
+                and declare.meta.line > meta.line
+                or (declare.meta.line == meta.line and declare.meta.column >= meta.column)
+            ):
+                raise SemanticError(
+                    f"Initializer of non-static field cannot use a non-static field declared later without explicit 'this'."
+                )
 
     for i in range(start_idx, len(refs)):
-        if len(refs) > 1 and meta is not None and refs[0] != "this" and any(refs[0] == f.name for f in type_decl.fields):
-            if (declare := context.resolve(f"{FieldDecl.node_type}^{'.'.join(refs[:i+1])}")):
-                if "static" not in declare.modifiers and declare.meta.line > meta.line or (declare.meta.line == meta.line and declare.meta.column >= meta.column):
-                    raise SemanticError(f"Initializer of non-static field cannot use a non-static field declared later without explicit 'this'.")
+        if (
+            len(refs) > 1
+            and meta is not None
+            and refs[0] != "this"
+            and any(refs[0] == f.name for f in type_decl.fields)
+        ):
+            if declare := context.resolve(f"{FieldDecl.node_type}^{'.'.join(refs[:i+1])}"):
+                if (
+                    "static" not in declare.modifiers
+                    and declare.meta.line > meta.line
+                    or (declare.meta.line == meta.line and declare.meta.column >= meta.column)
+                ):
+                    raise SemanticError(
+                        f"Initializer of non-static field cannot use a non-static field declared later without explicit 'this'."
+                    )
         ref_type = ref_type.resolve_field(refs[i], type_decl).resolved_sym_type
 
     return ref_type
@@ -567,17 +591,8 @@
             # print(ref_name, ref_type)
             if is_primitive_type(ref_type):
                 raise SemanticError(f"Cannot call method {method_name} on simple type {ref_type}")
-<<<<<<< HEAD
-
-            arg_list = next(tree.find_data("argument_list"), None)
-            arg_types = []
-            if arg_list is not None:
-                arg_types = [resolve_expression(c, context).name for c in arg_list.children]
-=======
             arg_types = get_argument_types(context, tree, meta)
->>>>>>> 47b7a6b3
             method = ref_type.resolve_method(method_name, arg_types, type_decl)
-
 
             # if is_static_call and "static" not in method.modifiers:
             #     raise SemanticError(f"Cannot statically call non-static method {method_name}")
@@ -647,7 +662,9 @@
 
         case "assignment":
             lhs_tree = next(tree.find_data("lhs")).children[0]
-            lhs = resolve_expression(lhs_tree, context) # We allow all left-hand operands, even if non-static and forward
+            lhs = resolve_expression(
+                lhs_tree, context
+            )  # We allow all left-hand operands, even if non-static and forward
             expr = resolve_expression(tree.children[1], context, meta)
             if not assignable(expr, lhs, get_enclosing_type_decl(context)):
                 raise SemanticError(f"Cannot assign type {expr} to {lhs}")
