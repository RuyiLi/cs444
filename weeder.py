from lark import Visitor, Token, ParseTree, Tree
from typing import List, Union
import os

class WeedError(Exception):
    pass

def get_modifiers(trees_or_tokens: List[Union[Token, Tree[Token]]]):
    return [c for c in trees_or_tokens if isinstance(c, Token) and c.type == "MODIFIER"]

def format_error(msg: str, line = None):
    raise WeedError(f"{msg} (line {line})" if line is not None else msg)

class Weeder(Visitor):
    def __init__(self, file_name: str):
        file_name = os.path.basename(file_name)
        self.file_name = os.path.splitext(file_name)[0]

    def interface_declaration(self, tree: ParseTree):
        modifiers = get_modifiers(tree.children)

        # shouldn't raise stopiteration, grammar should catch anonymous classes
        interface_name = next(filter(lambda c: c.type == "IDENTIFIER", tree.children))
        if "public" in modifiers and interface_name != self.file_name:
            raise WeedError(
                f"interface {interface_name} is public, should be declared in a file named {interface_name}.java"
            )

    def class_declaration(self, tree: ParseTree):
        modifiers = get_modifiers(tree.children)

        # shouldn't raise stopiteration, grammar should catch anonymous classes
        class_name = next(filter(lambda c: isinstance(c, Token) and c.type == "IDENTIFIER", tree.children))
        if "public" in modifiers and class_name != self.file_name:
            raise WeedError(
                f"class {class_name} is public, should be declared in a file named {class_name}.java"
            )

        invalid_modifier = next(filter(lambda c: c not in ["public", "abstract", "final"], modifiers), None)
        if invalid_modifier is not None:
            format_error("Invalid modifier \"{invalid_modifier}\" used in class declaration.", invalid_modifier.line)

        if len(set(modifiers)) < len(modifiers):
            format_error(
                "Class declaration cannot contain more than one of the same modifier.",
                tree.meta.line
            )

        if "abstract" in modifiers and "final" in modifiers:
            format_error("Class declaration cannot be both abstract and final.", tree.meta.line)

        # Non-abstract class
        if "abstract" not in modifiers:
            class_body = next(filter(lambda c: isinstance(c, Tree) and c.data == "class_body", tree.children))
            assert isinstance(class_body, Tree)

            method_declarations = list(class_body.find_pred(lambda c: c.data == "method_declaration"))

            for md in method_declarations:
                abstract_method = "abstract" in get_modifiers(md.children)

                if abstract_method:
                    format_error("Non-abstract class cannot contain an abstract method.", md.meta.line)

    def method_declaration(self, tree: ParseTree):
        modifiers = get_modifiers(tree.children)

        invalid_modifier = next(filter(lambda c: c not in ["public", "protected", "abstract", "static", "final", "native"], modifiers), None)
        if invalid_modifier is not None:
            format_error(f"Invalid modifier \"{invalid_modifier}\" used in method declaration.", invalid_modifier.line)

        if len(set(modifiers)) < len(modifiers):
            format_error("Method declaration cannot contain more than one of the same modifier.", tree.meta.line)

        if "public" in modifiers and "protected" in modifiers:
            format_error("Method cannot be both public and protected.", tree.meta.line)

        if "final" in modifiers and "static" in modifiers:
            format_error("A static method cannot be final.", tree.meta.line)

        if "native" in modifiers and "static" not in modifiers:
            format_error("A native method must be static.", tree.meta.line)

<<<<<<< HEAD
        if "abstract" in modifiers:
            if "static" in modifiers or "final" in modifiers:
                raise WeedError(
                    "Illegal combination of modifiers: abstract and final/static."
                )
            if tree.scan_values(lambda x: x.value == "method_body"):
                raise WeedError("An abstract method must not have a body.")

    def interface_method_declaration(self, tree: ParseTree):
        method_decl = tree.children[0]
        modifers = get_modifiers(method_decl.children)

        if "final" in modifers or "static" in modifers:
            raise WeedError("An interface method cannot be static or final.")
=======
        if "abstract" in modifiers and ("static" in modifiers or "final" in modifiers):
            format_error(
                "Illegal combination of modifiers: abstract and final/static",
                tree.meta.line
            )
>>>>>>> af349f15

        if "abstract" in modifiers or "native" in modifiers:
            method_body = next(filter(lambda c: isinstance(c, Tree) and c.data == "method_body", tree.children))
            assert isinstance(method_body, Tree)

            if isinstance(method_body.children[0], Tree):
                assert method_body.children[0].data == "block"
                format_error("Abstract/native method cannot have a body.", method_body.meta.line)

        # Two methods cannot have the same signature (name + param types).
        # Two methods cannot have the same identifier.
        # Final parameters cannot be assigned to.

    def integer_l(self, tree: ParseTree):
        MAX_INT = 2**31 - 1
        MIN_INT = -(2**31)

        # doesnt work for -/*comment*/MAX_INT
        val = int(tree.children[0].value)
        if val > MAX_INT:
            format_error("Integer number too large", tree.meta.line)
        if val < MIN_INT:
            format_error("Integer number too large", tree.meta.line)

    def field_declaration(self, tree: ParseTree):
        modifiers = get_modifiers(tree.children)

        if "final" in modifiers:
            format_error("No field can be final.", tree.meta.line)

    # def __default__(self, tree: ParseTree):
    # print(tree.data, tree.children)<|MERGE_RESOLUTION|>--- conflicted
+++ resolved
@@ -2,14 +2,18 @@
 from typing import List, Union
 import os
 
+
 class WeedError(Exception):
     pass
+
 
 def get_modifiers(trees_or_tokens: List[Union[Token, Tree[Token]]]):
     return [c for c in trees_or_tokens if isinstance(c, Token) and c.type == "MODIFIER"]
 
-def format_error(msg: str, line = None):
+
+def format_error(msg: str, line=None):
     raise WeedError(f"{msg} (line {line})" if line is not None else msg)
+
 
 class Weeder(Visitor):
     def __init__(self, file_name: str):
@@ -30,47 +34,81 @@
         modifiers = get_modifiers(tree.children)
 
         # shouldn't raise stopiteration, grammar should catch anonymous classes
-        class_name = next(filter(lambda c: isinstance(c, Token) and c.type == "IDENTIFIER", tree.children))
+        class_name = next(
+            filter(
+                lambda c: isinstance(c, Token) and c.type == "IDENTIFIER", tree.children
+            )
+        )
         if "public" in modifiers and class_name != self.file_name:
             raise WeedError(
                 f"class {class_name} is public, should be declared in a file named {class_name}.java"
             )
 
-        invalid_modifier = next(filter(lambda c: c not in ["public", "abstract", "final"], modifiers), None)
+        invalid_modifier = next(
+            filter(lambda c: c not in ["public", "abstract", "final"], modifiers), None
+        )
         if invalid_modifier is not None:
-            format_error("Invalid modifier \"{invalid_modifier}\" used in class declaration.", invalid_modifier.line)
+            format_error(
+                'Invalid modifier "{invalid_modifier}" used in class declaration.',
+                invalid_modifier.line,
+            )
 
         if len(set(modifiers)) < len(modifiers):
             format_error(
                 "Class declaration cannot contain more than one of the same modifier.",
-                tree.meta.line
+                tree.meta.line,
             )
 
         if "abstract" in modifiers and "final" in modifiers:
-            format_error("Class declaration cannot be both abstract and final.", tree.meta.line)
+            format_error(
+                "Class declaration cannot be both abstract and final.", tree.meta.line
+            )
 
         # Non-abstract class
         if "abstract" not in modifiers:
-            class_body = next(filter(lambda c: isinstance(c, Tree) and c.data == "class_body", tree.children))
+            class_body = next(
+                filter(
+                    lambda c: isinstance(c, Tree) and c.data == "class_body",
+                    tree.children,
+                )
+            )
             assert isinstance(class_body, Tree)
 
-            method_declarations = list(class_body.find_pred(lambda c: c.data == "method_declaration"))
+            method_declarations = list(
+                class_body.find_pred(lambda c: c.data == "method_declaration")
+            )
 
             for md in method_declarations:
                 abstract_method = "abstract" in get_modifiers(md.children)
 
                 if abstract_method:
-                    format_error("Non-abstract class cannot contain an abstract method.", md.meta.line)
+                    format_error(
+                        "Non-abstract class cannot contain an abstract method.",
+                        md.meta.line,
+                    )
 
     def method_declaration(self, tree: ParseTree):
         modifiers = get_modifiers(tree.children)
 
-        invalid_modifier = next(filter(lambda c: c not in ["public", "protected", "abstract", "static", "final", "native"], modifiers), None)
+        invalid_modifier = next(
+            filter(
+                lambda c: c
+                not in ["public", "protected", "abstract", "static", "final", "native"],
+                modifiers,
+            ),
+            None,
+        )
         if invalid_modifier is not None:
-            format_error(f"Invalid modifier \"{invalid_modifier}\" used in method declaration.", invalid_modifier.line)
+            format_error(
+                f'Invalid modifier "{invalid_modifier}" used in method declaration.',
+                invalid_modifier.line,
+            )
 
         if len(set(modifiers)) < len(modifiers):
-            format_error("Method declaration cannot contain more than one of the same modifier.", tree.meta.line)
+            format_error(
+                "Method declaration cannot contain more than one of the same modifier.",
+                tree.meta.line,
+            )
 
         if "public" in modifiers and "protected" in modifiers:
             format_error("Method cannot be both public and protected.", tree.meta.line)
@@ -81,36 +119,36 @@
         if "native" in modifiers and "static" not in modifiers:
             format_error("A native method must be static.", tree.meta.line)
 
-<<<<<<< HEAD
         if "abstract" in modifiers:
             if "static" in modifiers or "final" in modifiers:
-                raise WeedError(
-                    "Illegal combination of modifiers: abstract and final/static."
+                format_error(
+                    "Illegal combination of modifiers: abstract and final/static",
+                    tree.meta.line,
                 )
             if tree.scan_values(lambda x: x.value == "method_body"):
                 raise WeedError("An abstract method must not have a body.")
 
     def interface_method_declaration(self, tree: ParseTree):
         method_decl = tree.children[0]
-        modifers = get_modifiers(method_decl.children)
+        modifiers = get_modifiers(method_decl.children)
 
-        if "final" in modifers or "static" in modifers:
+        if "final" in modifiers or "static" in modifiers:
             raise WeedError("An interface method cannot be static or final.")
-=======
-        if "abstract" in modifiers and ("static" in modifiers or "final" in modifiers):
-            format_error(
-                "Illegal combination of modifiers: abstract and final/static",
-                tree.meta.line
-            )
->>>>>>> af349f15
 
         if "abstract" in modifiers or "native" in modifiers:
-            method_body = next(filter(lambda c: isinstance(c, Tree) and c.data == "method_body", tree.children))
+            method_body = next(
+                filter(
+                    lambda c: isinstance(c, Tree) and c.data == "method_body",
+                    tree.children,
+                )
+            )
             assert isinstance(method_body, Tree)
 
             if isinstance(method_body.children[0], Tree):
                 assert method_body.children[0].data == "block"
-                format_error("Abstract/native method cannot have a body.", method_body.meta.line)
+                format_error(
+                    "Abstract/native method cannot have a body.", method_body.meta.line
+                )
 
         # Two methods cannot have the same signature (name + param types).
         # Two methods cannot have the same identifier.
