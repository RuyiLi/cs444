from lark import Token, Tree, ParseTree

from weeder import get_modifiers
<<<<<<< HEAD
from context import (
    Context,
    ClassDecl,
    ConstructorDecl,
    FieldDecl,
    InterfaceDecl,
    LocalVarDecl,
    MethodDecl,
)

=======
from context import Context, ClassDecl, ConstructorDecl, FieldDecl, InterfaceDecl, LocalVarDecl, MethodDecl, \
    DemandImport, SingleImport
>>>>>>> c1c63efe

def build_environment(tree: ParseTree, context: Context):
    for child in tree.children:
        if isinstance(child, Tree):
            parse_node(child, context)


def get_tree_first_child(tree: ParseTree, name: str):
    return next(tree.find_pred(lambda c: c.data == name)).children[0]


def get_nested_token(tree: ParseTree, name: str):
    return next(
        tree.scan_values(lambda v: isinstance(v, Token) and v.type == name)
    ).value


def get_tree_token(tree: ParseTree, tree_name: str, token_name: str):
    return get_nested_token(
        next(tree.find_pred(lambda c: c.data == tree_name)), token_name
    )


def parse_node(tree: ParseTree, context: Context):
    match tree.data:
        case "class_declaration":
            modifiers = list(map(lambda m: m.value, get_modifiers(tree.children)))
            class_name = get_nested_token(tree, "IDENTIFIER")

            extends = list(
<<<<<<< HEAD
                map(
                    lambda e: get_nested_token(e, "IDENTIFIER").value,
                    tree.find_pred(lambda c: c.data == "class_type"),
                )
            )

            implements = list(
                map(
                    lambda e: get_nested_token(e, "IDENTIFIER").value,
                    tree.find_pred(lambda c: c.data == "interface_type_list"),
                )
            )
=======
                map(lambda e: get_nested_token(e, "IDENTIFIER"),
                    tree.find_pred(lambda c: c.data == "class_type")))

            implements = list(
                map(lambda e: get_nested_token(e, "IDENTIFIER"),
                    tree.find_pred(lambda c: c.data == "interface_type_list")))
>>>>>>> c1c63efe

            symbol = ClassDecl(context, class_name, modifiers, extends, implements)
            context.declare(symbol)

            nested_context = Context(context, symbol)
            context.children.append(nested_context)
            build_environment(
                next(tree.find_pred(lambda c: c.data == "class_body")), nested_context
            )

        case "interface_declaration":
            modifiers = list(map(lambda m: m.value, get_modifiers(tree.children)))
            class_name = get_nested_token(tree, "IDENTIFIER")

            extends = list(
<<<<<<< HEAD
                map(
                    lambda e: get_nested_token(e, "IDENTIFIER").value,
                    tree.find_pred(lambda c: c.data == "class_type"),
                )
            )
=======
                map(lambda e: get_nested_token(e, "IDENTIFIER"), tree.find_pred(lambda c: c.data == "class_type")))
>>>>>>> c1c63efe

            symbol = InterfaceDecl(context, class_name, modifiers, extends)
            context.declare(symbol)

            nested_context = Context(context, symbol)
            context.children.append(nested_context)
            build_environment(
                next(tree.find_pred(lambda c: c.data == "interface_body")),
                nested_context,
            )

        case "constructor_declaration":
            modifiers = list(map(lambda m: m.value, get_modifiers(tree.children)))

            formal_params = next(
                tree.find_pred(lambda c: c.data == "formal_param_list"), None
            )
            if formal_params is not None:
                formal_param_types = list(
                    map(
                        lambda fp: next(
                            map(
                                lambda t: next(
                                    t.scan_values(lambda v: isinstance(v, Token))
                                ),
                                fp.find_pred(lambda c: c.data == "type"),
                            )
                        ),
                        formal_params.children,
                    )
                )
            else:
                formal_param_types = []

            symbol = ConstructorDecl(context, formal_param_types, modifiers)
            print("constructor_declaration", formal_param_types, modifiers)
            context.declare(symbol)

            if (
                nested_tree := next(tree.find_pred(lambda c: c.data == "block"), None)
            ) is not None:
                nested_context = Context(context, symbol)
                context.children.append(nested_context)
                build_environment(nested_tree, nested_context)

        case "method_declaration":
            modifiers = list(map(lambda m: m.value, get_modifiers(tree.children)))
            method_name = get_nested_token(tree, "IDENTIFIER")

            formal_params = next(
                tree.find_pred(lambda c: c.data == "formal_param_list"), None
            )
            if formal_params is not None:
                formal_param_types = list(
                    map(
                        lambda fp: next(
                            map(
                                lambda t: next(
                                    t.scan_values(lambda v: isinstance(v, Token))
                                ),
                                fp.find_pred(lambda c: c.data == "type"),
                            )
                        ),
                        formal_params.children,
                    )
                )
            else:
                formal_param_types = []

            return_type = (
                "void"
                if any(
                    isinstance(x, Token) and x.type == "VOID_KW" for x in tree.children
                )
                else next(
                    filter(
                        lambda c: isinstance(c, Tree) and c.data == "type",
                        tree.children,
                    )
                ).children[0]
            )

            symbol = MethodDecl(
                context, method_name, formal_param_types, modifiers, return_type
            )
            print(
                "method_declaration",
                method_name,
                formal_param_types,
                modifiers,
                return_type,
            )
            context.declare(symbol)

            if (
                nested_tree := next(tree.find_pred(lambda c: c.data == "block"), None)
            ) is not None:
                nested_context = Context(context, symbol)
                context.children.append(nested_context)
                build_environment(nested_tree, nested_context)

        case "field_declaration":
            modifiers = list(map(lambda m: m.value, get_modifiers(tree.children)))
            field_type = get_tree_first_child(tree, "type")
            field_name = get_tree_token(tree, "var_declarator_id", "IDENTIFIER")

            print("field_declaration", field_name, modifiers, field_type)

            context.declare(FieldDecl(context, field_name, modifiers, field_type))

        case "local_var_declaration":
            var_type = get_tree_first_child(tree, "type")
            var_name = get_tree_token(tree, "var_declarator_id", "IDENTIFIER")

            print("local_var_declaration", var_name, var_type)

            context.declare(LocalVarDecl(context, var_name, var_type))

        case "single_type_import_decl":
            var_name = get_nested_token(tree, "IDENTIFIER")
            context.declare(SingleImport(context, var_name))
            print("single_type_import_decl", var_name)
            pass
        case "type_import_on_demand_decl":
            var_name = get_nested_token(tree, "IDENTIFIER")
            context.declare(DemandImport(context, var_name))
            print("type_import_on_demand_decl", var_name)
            pass
        case _:
            build_environment(tree, context)<|MERGE_RESOLUTION|>--- conflicted
+++ resolved
@@ -1,7 +1,6 @@
 from lark import Token, Tree, ParseTree
 
 from weeder import get_modifiers
-<<<<<<< HEAD
 from context import (
     Context,
     ClassDecl,
@@ -10,12 +9,10 @@
     InterfaceDecl,
     LocalVarDecl,
     MethodDecl,
+    DemandImport,
+    SingleImport,
 )
 
-=======
-from context import Context, ClassDecl, ConstructorDecl, FieldDecl, InterfaceDecl, LocalVarDecl, MethodDecl, \
-    DemandImport, SingleImport
->>>>>>> c1c63efe
 
 def build_environment(tree: ParseTree, context: Context):
     for child in tree.children:
@@ -46,27 +43,18 @@
             class_name = get_nested_token(tree, "IDENTIFIER")
 
             extends = list(
-<<<<<<< HEAD
                 map(
-                    lambda e: get_nested_token(e, "IDENTIFIER").value,
+                    lambda e: get_nested_token(e, "IDENTIFIER"),
                     tree.find_pred(lambda c: c.data == "class_type"),
                 )
             )
 
             implements = list(
                 map(
-                    lambda e: get_nested_token(e, "IDENTIFIER").value,
+                    lambda e: get_nested_token(e, "IDENTIFIER"),
                     tree.find_pred(lambda c: c.data == "interface_type_list"),
                 )
             )
-=======
-                map(lambda e: get_nested_token(e, "IDENTIFIER"),
-                    tree.find_pred(lambda c: c.data == "class_type")))
-
-            implements = list(
-                map(lambda e: get_nested_token(e, "IDENTIFIER"),
-                    tree.find_pred(lambda c: c.data == "interface_type_list")))
->>>>>>> c1c63efe
 
             symbol = ClassDecl(context, class_name, modifiers, extends, implements)
             context.declare(symbol)
@@ -82,15 +70,11 @@
             class_name = get_nested_token(tree, "IDENTIFIER")
 
             extends = list(
-<<<<<<< HEAD
                 map(
-                    lambda e: get_nested_token(e, "IDENTIFIER").value,
+                    lambda e: get_nested_token(e, "IDENTIFIER"),
                     tree.find_pred(lambda c: c.data == "class_type"),
                 )
             )
-=======
-                map(lambda e: get_nested_token(e, "IDENTIFIER"), tree.find_pred(lambda c: c.data == "class_type")))
->>>>>>> c1c63efe
 
             symbol = InterfaceDecl(context, class_name, modifiers, extends)
             context.declare(symbol)
