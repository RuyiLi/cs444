--- conflicted
+++ resolved
@@ -1,7 +1,6 @@
 import glob
 from lark import Lark
 
-<<<<<<< HEAD
 grammar = ""
 
 files = glob.glob(r"./grammar/*.lark")
@@ -9,45 +8,6 @@
     with open(file) as f:
         grammar += "\n" + f.read()
 
-lark = Lark(grammar, start="expr", parser="lalr")
+l = Lark(grammar, start="expr", parser="lalr")
 
-print(lark.parse("import foo;").pretty())
-=======
-l = Lark(
-    """
-            ?literal:  integer_l
-                     | boolean_l
-                     | char_l
-                     | string_l
-                     | null_l
-         
-            integer_l: INT
-
-            boolean_l: "true"    -> true
-                     | "false"   -> false
-
-            char_l: "'" (LETTER | escape_seq) "'"
-            escape_seq: "\\\\" (/[btnfr\\\"\\\'\\\\]/ | INT)
-         
-            string_l: "\\\"" (LETTER | escape_seq)* "\\\""
-         
-            null_l: "null"
-
-            op:  "+"    -> plus
-               | "-"    -> minus
-               | "*"    -> times
-               | "/"    -> divide
-
-            ?expr:  literal
-                  | literal op expr
-
-            %import common.INT
-            %import common.LETTER
-            %ignore " "           // Disregard spaces in text
-         """,
-    start="expr",
-    parser="lalr"
-)
-
-print(l.parse("'f' + 3 - '\\b' / '\\0177' + \"foo\\b\" + null").pretty())
->>>>>>> b12bcc8a
+print(l.parse("'f' + 3 - '\\b' / '\\0177' + \"foo\\b\" + null").pretty())