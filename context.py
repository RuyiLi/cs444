from typing import Dict


class SemanticError(Exception):
    pass


class Symbol:
    def __init__(self, context, name):
        self.context = context
        self.name = name
        self.node_type = ""

    def sym_id(self):
        return self.node_type + "^" + self.name

    def hierarchy_check(self):
        pass


class Context:
    symbol_map: Dict[str, Symbol]

    def __init__(self, parent, parent_node):
        self.parent = parent
        self.parent_node = parent_node
        self.children = []
        self.symbol_map = {}

    def declare(self, symbol: Symbol):
        if self.resolve(symbol.sym_id()) is not None:
            raise SemanticError(f"Overlapping {symbol.node_type} in scope.")

        self.symbol_map[symbol.sym_id()] = symbol

    def resolve(self, id_hash: str):
        if id_hash in self.symbol_map:
            return self.symbol_map.get(id_hash)

        # Try looking in parent scope
        if self.parent is not None:
            return self.parent.resolve(id_hash)

        return None


def inherit_methods(symbol: Symbol, methods):
    inherited_methods = []
    for method in methods:
        # in Replace()?
        if (
            replacing := next(
                filter(lambda m: m.signature() == method.signature(), methods), None
            )
        ) is not None:
            if replacing.return_type != method.return_type:
                raise SemanticError(
                    f"Class/interface {symbol.name} cannot replace method with signature {method.signature()} with differing return types."
                )

            if "static" in replacing.modifiers != "static" in method.modifiers:
                raise SemanticError(
                    f"Class/interface {symbol.name} cannot replace method with signature {method.signature()} with differing static-ness."
                )

            if "protected" in replacing.modifiers and "public" in method.modifiers:
                raise SemanticError(
                    f"Class/interface {symbol.name} cannot replace public method with signature {method.signature()} with a protected method."
                )

            if "final" in method.modifiers:
                raise SemanticError(
                    f"Class/interface {symbol.name} cannot replace final method with signature {method.signature()}."
                )
        else:
            if (
                symbol.node_type == "class_decl"
                and "abstract" in method.modifiers
                and "abstract" not in symbol.modifiers
            ):
                raise SemanticError(
                    f"Non-abstract class {symbol.name} cannot inherit abstract method with signature {method.signature} without implementing it."
                )

            inherited_methods.append(method)

<<<<<<< HEAD

def check_overlapping_methods(symbol: Symbol, methods):
    for i in range(len(methods)):
        for j in range(i + 1, len(methods)):
            if (
                methods[i].signature() == methods[j].signature()
                and methods[i].return_type != methods[j].return_type
            ):
                raise SemanticError(
                    f"Class/interface {symbol.name} cannot contain two methods with signature {methods[i].signature} but different return types."
                )

=======
def check_declare_same_signature(symbol: Symbol):
    for i in range(len(symbol.methods)):
        for j in range(i+1, len(symbol.methods)):
            if (symbol.methods[i].signature() == symbol.methods[j].signature()):
                raise SemanticError(f"Class/interface {symbol.name} cannot declare two methods with the same signature {symbol.methods[i].signature}.")
>>>>>>> f181c48d

class ClassDecl(Symbol):
    def __init__(self, context, name, modifiers, extends, implements):
        super().__init__(context, name)
        self.node_type = "class_decl"
        self.modifiers = modifiers
        self.extends = extends
        self.implements = implements

        self.fields = []
        self.methods = []
        self.constructors = []

    def sym_id(self):
        return "class_interface^" + self.name

    def hierarchy_check(self):
        contained_methods = self.methods

        for extend in self.extends:
            exist_sym = self.context.resolve(f"class_interface^{extend}")

            if exist_sym is None:
                raise SemanticError(
                    f"Class {self.name} cannot extend class {extend} that does not exist."
                )

            if exist_sym.node_type == "interface_decl":
                raise SemanticError(
                    f"Class {self.name} cannot extend an interface ({extend})."
                )

            if "final" in exist_sym.modifiers:
                raise SemanticError(
                    f"Class {self.name} cannot extend a final class ({extend})."
                )

            contained_methods = contained_methods + inherit_methods(
                self, extend.methods
            )

        if len(set(self.extends)) < len(self.extends):
            raise SemanticError(
                f"Duplicate class/interface in extends for class {self.name}"
            )

        for implement in self.implements:
            exist_sym = self.context.resolve(f"class_interface^{implement}")

            if exist_sym is None:
                raise SemanticError(
                    f"Class {self.name} cannot extend class {implement} that does not exist."
                )

            if exist_sym.node_type == "class_decl":
                raise SemanticError(
                    f"Class {self.name} cannot implement a class ({implement})."
                )

            contained_methods = contained_methods + inherit_methods(
                self, implement.methods
            )

        if len(set(self.extends)) < len(self.extends):
            raise SemanticError(
                f"Duplicate class/interface in implements for class {self.name}"
            )

        check_declare_same_signature(self)
        print(list(map(lambda m: m.name, self.methods)))


class InterfaceDecl(Symbol):
    def __init__(self, context, name, modifiers, extends):
        super().__init__(context, name)
        self.node_type = "interface_decl"
        self.modifiers = modifiers
        self.extends = extends

        self.fields = []
        self.methods = []

    def sym_id(self):
        return "class_interface^" + self.name

    def hierarchy_check(self):
        contained_methods = self.methods

        for extend in self.extends:
            exist_sym = self.context.resolve(f"class_interface^{extend}")

            if exist_sym is None:
                raise SemanticError(
                    f"Interface {self.name} cannot extend interface {extend} that does not exist."
                )

            if exist_sym.node_type == "class_decl":
                raise SemanticError(
                    f"Interface {self.name} cannot extend a class ({extend})."
                )

            contained_methods = contained_methods + inherit_methods(
                self, extend.methods
            )

        if len(set(self.extends)) < len(self.extends):
            raise SemanticError(
                f"Duplicate class/interface in extends for interface {self.name}"
            )

        check_declare_same_signature(self)


class ConstructorDecl(Symbol):
    def __init__(self, context, param_types, modifiers):
        super().__init__(context, "constructor")
        self.node_type = "constructor"
        self.param_types = param_types
        self.modifiers = modifiers

        self.context.parent_node.constructors.append(self)

    def sym_id(self):
        return (
            "constructor^" + ",".join(self.param_types)
            if self.param_types is not None
            else "constructor"
        )


class FieldDecl(Symbol):
    def __init__(self, context, name, modifiers, field_type):
        super().__init__(context, name)
        self.node_type = "field_decl"
        self.modifiers = modifiers
        self.sym_type = field_type

        self.context.parent_node.fields.append(self)


class MethodDecl(Symbol):
    def __init__(self, context, name, param_types, modifiers, return_type):
        super().__init__(context, name)
        self.node_type = "method_decl"
        self.param_types = param_types
        self.modifiers = modifiers
        self.return_type = return_type

        self.context.parent_node.methods.append(self)

    def signature(self):
        return (
            self.name + "^" + ",".join(self.param_types)
            if self.param_types is not None
            else self.name
        )

    def sym_id(self):
        return self.signature()


class LocalVarDecl(Symbol):
    def __init__(self, context, name, var_type):
        super().__init__(context, name)
        self.node_type = "local_var_decl"
        self.sym_type = var_type


class IfStmt(Symbol):
    def __init__(self, context, name):
        super().__init__(context, name)


class WhileStmt(Symbol):
    def __init__(self, context, name):
<<<<<<< HEAD
        super().__init__(context, name)


node_dict = {"class_decl": ClassDecl, "if_stmt": IfStmt, "while_stmt": WhileStmt}
=======
        super().__init__(context, name)
>>>>>>> f181c48d
<|MERGE_RESOLUTION|>--- conflicted
+++ resolved
@@ -84,26 +84,15 @@
 
             inherited_methods.append(method)
 
-<<<<<<< HEAD
-
-def check_overlapping_methods(symbol: Symbol, methods):
-    for i in range(len(methods)):
-        for j in range(i + 1, len(methods)):
-            if (
-                methods[i].signature() == methods[j].signature()
-                and methods[i].return_type != methods[j].return_type
-            ):
-                raise SemanticError(
-                    f"Class/interface {symbol.name} cannot contain two methods with signature {methods[i].signature} but different return types."
-                )
-
-=======
+
 def check_declare_same_signature(symbol: Symbol):
     for i in range(len(symbol.methods)):
-        for j in range(i+1, len(symbol.methods)):
-            if (symbol.methods[i].signature() == symbol.methods[j].signature()):
-                raise SemanticError(f"Class/interface {symbol.name} cannot declare two methods with the same signature {symbol.methods[i].signature}.")
->>>>>>> f181c48d
+        for j in range(i + 1, len(symbol.methods)):
+            if symbol.methods[i].signature() == symbol.methods[j].signature():
+                raise SemanticError(
+                    f"Class/interface {symbol.name} cannot declare two methods with the same signature {symbol.methods[i].signature}."
+                )
+
 
 class ClassDecl(Symbol):
     def __init__(self, context, name, modifiers, extends, implements):
@@ -279,11 +268,4 @@
 
 class WhileStmt(Symbol):
     def __init__(self, context, name):
-<<<<<<< HEAD
-        super().__init__(context, name)
-
-
-node_dict = {"class_decl": ClassDecl, "if_stmt": IfStmt, "while_stmt": WhileStmt}
-=======
-        super().__init__(context, name)
->>>>>>> f181c48d
+        super().__init__(context, name)